"""
This code contains the TimingConfiguration class, which is used to load configuration files and perform
actions, with items then passed to the notebooks.

Very basic usage:
    from timingconfiguration import TimingConfiguration
    tc = TimingConfiguration(CONFIGFILE)
"""
import io
import os
import pint.toa as toa
import pint.models as model
import pint.fitter
import numpy as np
import astropy.units as u
from astropy import log
import yaml
import glob
from timing_analysis.utils import write_if_changed, apply_cut_flag, apply_cut_select
from timing_analysis.lite_utils import new_changelog_entry
from timing_analysis.defaults import *

class TimingConfiguration:
    """
    This class contains the functionality to read
    from a configuration file and send that information
    to the timing notebooks.
    """
    def __init__(self, filename="config.yaml", tim_directory=None, par_directory=None):
        """
        Initialization method.

        Normally config files are written to be run from the root of a
        git checkout on the NANOGrav notebook server. If you want to run
        them from somewhere else, you may need to override these directories
        when you construct the TimingConfiguration object; this will not
        change what is recorded in the config file.

        Parameters
        ==========
        filename (optional) : path to the configuration file
        tim_directory (optional) : override the tim directory specified in the config
        par_directory (optional) : override the par directory specified in the config
        """
        self.filename = filename
        with open(filename) as FILE:
            self.config = yaml.load(FILE, Loader=yaml.FullLoader)
        self.tim_directory = self.config['tim-directory'] if tim_directory is None else tim_directory
        self.par_directory = self.config['par-directory'] if par_directory is None else par_directory
        self.skip_check = self.config['skip-check'] if 'skip-check' in self.config.keys() else ''

    def get_source(self):
        """ Return the source name """
        return self.config['source']

    def get_compare_model(self):
        """ Return the timing model file to compare with """
        if "compare-model" in self.config.keys() and self.config['compare-model'] is not None:
            return os.path.join(self.par_directory, self.config['compare-model'])
        return None

    def get_free_params(self, fitter):
        """Return list of free parameters"""
        if self.config["free-dmx"]:
            return self.config['free-params'] + [p for p in fitter.model.params if p.startswith("DMX_")]
        else:
            return self.config['free-params']

    def get_model_and_toas(self,usepickle=True,print_all_ignores=False,apply_initial_cuts=True, excised=False):
        """Return the PINT model and TOA objects"""
        par_path = os.path.join(self.par_directory,self.config["timing-model"])
        toas = self.config["toas"]

        # Individual tim file
        if isinstance(toas, str):
            toas = [toas]

        BIPM = self.get_bipm()
        EPHEM = self.get_ephem()
        m = model.get_model(par_path)

        if m.PSR.value != self.get_source():
            log.warning(f'{self.filename} source entry does not match par file value ({m.PSR.value}).')

        picklefilename = os.path.basename(self.filename) + ".pickle.gz"
        # Merge toa_objects (check this works for list of length 1)
        t = toa.get_TOAs([os.path.join(self.tim_directory,t) for t in toas],
                          usepickle=usepickle,
                          bipm_version=BIPM,
                          ephem=EPHEM,
                          planets=PLANET_SHAPIRO,
                          model=m,
                          picklefilename=picklefilename)

        # if we're dealing with wideband TOAs, each epoch has a single TOA, 
        # so don't bother checking to see if we can reduce entries
        #if self.get_toa_type() == "NB":
        #    self.check_for_bad_epochs(t, threshold=0.9, print_all=print_all_ignores)

        # Make a clean copy of original TOAs table (to track cut TOAs, flag_values)
        t.renumber(index_order=False)  # Renumber so the index column matches the order of TOAs
        assert np.all(t.table["index"]==np.arange(len(t)))
        t.orig_table = t.table.copy()

        self.backendset = set([f['be'] for f in t.orig_table['flags']])

        # If reading an intermediate (excised) tim file, can simply apply cuts
        if excised:
            apply_initial_cuts = False
            apply_cut_select(t,reason='existing cuts, pre-excised')

        # Add 'cut' flags to TOAs according to config 'ignore' block.
        if apply_initial_cuts:
            self.check_for_orphaned_recs(t)

            # Apply simul flags/cuts if appropriate
            if 'ASP' in self.backendset:
                self.check_simultaneous(t,'PUPPI','ASP')
            if 'GASP' in self.backendset:
                self.check_simultaneous(t,'GUPPI','GASP')

            t = self.apply_ignore(t,specify_keys=['orphaned-rec','mjd-start','mjd-end','bad-range','snr-cut'])
            apply_cut_select(t,reason='initial cuts, specified keys')

        return m, t

    def check_simultaneous(self,toas,backend1,backend2,warn=False):
        """Cut overlapped TOAs from the specified backends (simul)
    
        Assumes TOAs overlap if they are taken on the same day with the
        same receiver, should be fine for nanograv but could be made
        more picky to catch all cases. be1 is the backend to keep
        and be2 will be commented (e.g. PUPPI/ASP respectively). Also
        both toas will be marked with -simul flags.
    
        Parameters:
        ===========
        toas [pint.TOA]: PINT TOA object
        backend1 [string]: backend to keep if simultaneous (e.g. PUPPI)
        backend2 [string]: backend to cut if simultaneous (e.g. ASP)
        """
        cuts = np.array([f['cut'] if 'cut' in f else None for f in toas.orig_table['flags']])
        toaflags = toas.orig_table['flags']
        toamjds = toas.orig_table['mjd_float']
    
        idx1 = np.where([f['be']==backend1 for f in toas.orig_table['flags']])[0]
        idx2 = np.where([f['be']==backend2 for f in toas.orig_table['flags']])[0]
        simul_cut_inds = []
        for i1 in idx1:
            for i2 in idx2:
                if cuts[i2]: continue # Already cut
                if (toaflags[i1]['fe']==toaflags[i2]['fe']) and int(toamjds[i1])==int(toamjds[i2]):
                    if not freqs_overlap(toas.orig_table[i1],toas.orig_table[i2]): continue
                    if 'simul' not in toaflags[i1].keys(): # label and keep
                        toas.orig_table[i1]['flags']['simul'] = 1
                    if 'simul' not in toaflags[i2].keys(): # label and cut
                        toas.orig_table[i2]['flags']['simul'] = 2
                        simul_cut_inds.append(i2)
    
        if simul_cut_inds:
            apply_cut_flag(toas,np.array(simul_cut_inds),'simul',warn=warn)
            apply_cut_select(toas,f"simultaneous {backend1}/{backend2} observations")

    def check_file_outliers(self,toas,outpct_threshold=8.0):
        """ Check for files where Noutliers > nout_threshold, cut files where True (maxout)

        Parameters
        ==========
        toas: pint toas object
        outpct_threshold: float, optional
            cut file's remaining TOAs (maxout) if X% were flagged as outliers (default set by 5/64=8%)
        """
        names = np.array([f['name'] for f in toas.orig_table['flags']])
        cuts = np.array([f['cut'] if 'cut' in f else None for f in toas.orig_table['flags']])
        maxout_applied = False
        for name in set(names):
            nameinds = np.where([name == n for n in names])[0]
            ntoas_file = len(nameinds)
            nout_threshold = round(ntoas_file * outpct_threshold/100.0)
            file_cutlist = list(cuts[nameinds])
            outlier_cuts = ['outlier' in fc if fc else False for fc in file_cutlist]
            no_cuts = [not fc for fc in file_cutlist]
            if np.sum(outlier_cuts) > nout_threshold:
                if np.any(no_cuts):
                    log.warning(f"{name}: {outpct_threshold}% outlier threshold exceeded ({np.sum(outlier_cuts)}/{ntoas_file}), applying maxout cuts.")
                    dropinds = nameinds[np.array(no_cuts)]
                    apply_cut_flag(toas,dropinds,'maxout')
                    maxout_applied = True

        if maxout_applied: apply_cut_select(toas,reason=f"> {outpct_threshold}% outliers in file; maxout")

    def manual_cuts(self,toas,warn=False):
        """ Apply manual cuts after everything else and warn if redundant """
        toas = self.apply_ignore(toas,specify_keys=['bad-toa'],warn=warn)
        apply_cut_select(toas,reason='manual cuts, specified keys')

        toas = self.apply_ignore(toas,specify_keys=['bad-epoch'],warn=warn)
        apply_cut_select(toas,reason='manual cuts, specified keys')

    def get_bipm(self):
        """ Return the bipm string """
        if "bipm" in self.config.keys():
            return self.config['bipm']
        return None #return some default value instead?

    def get_ephem(self):
        """ Return the ephemeris string """
        if "ephem" in self.config.keys():
            return self.config['ephem']
        return None #return some default value instead?

    def print_changelog(self):
        """Print changelog entries from .yaml in the notebook."""
        # If there's a changelog, write out its contents. If not, complain.
        if 'changelog' in self.config.keys():
            print('changelog:')
            if self.config['changelog'] is not None:
                for cl in self.config['changelog']:
                    print(f'  - {cl}')
            else:
                print('...no changelog entries currently exist.')
        else:
            print('YAML file does not include a changelog. Add \'changelog:\' and individual entries there.')

    def get_fitter(self):
        """ Return the fitter string (do more?) """
        if "fitter" in self.config.keys():
            return self.config['fitter']
        return None

    def construct_fitter(self, to, mo):
        """ Return the fitter, tracking pulse numbers if available """
        fitter_name = self.config['fitter']
        fitter_class = getattr(pint.fitter, fitter_name)
        return fitter_class(to, mo)

    def get_toa_type(self):
        """ Return the toa-type string """
        if "toa-type" in self.config.keys():
            return self.config['toa-type']
        return None

    def get_outfile_basename(self,ext=''):
        """ Return source.[nw]b basename (e.g. J1234+5678.nb) """
        basename = f'{self.get_source()}.{self.get_toa_type().lower()}'
        if ext: basename = '.'.join([basename,ext])
        return basename

    def get_niter(self):
        """ Return an integer of the number of iterations to fit """
        if "n-iterations" in self.config.keys():
            return int(self.config['n-iterations'])
        return 1

    def get_mjd_start(self):
        """Return mjd-start quantity (applies units days)"""
        if 'mjd-start' in self.config['ignore'].keys():
            return self.config['ignore']['mjd-start']
        return None

    def get_mjd_end(self):
        """Return mjd-end quantity (applies units days)"""
        if 'mjd-end' in self.config['ignore'].keys():
            return self.config['ignore']['mjd-end']
        return None

    def get_orphaned_rec(self):
        """Return orphaned receiver(s)"""
        if 'orphaned-rec' in self.config['ignore'].keys():
            return self.config['ignore']['orphaned-rec']
        return None 

    def get_snr_cut(self):
        """ Return value of the TOA S/N cut """
        if "snr-cut" in self.config['ignore'].keys():
            return self.config['ignore']['snr-cut']
        return None #return some default value instead?
     
    def get_bad_epochs(self):
        """ Return list of bad epochs (basenames: [backend]_[mjd]_[source]) """
        if 'bad-epoch' in self.config['ignore'].keys():
            return self.config['ignore']['bad-epoch']
        return None
    
    def get_bad_ranges(self):
        """ Return list of bad epoch ranges by MJD ([MJD1,MJD2])"""
        if 'bad-range' in self.config['ignore'].keys():
            return self.config['ignore']['bad-range']
        return None

    def get_bad_toas(self):
        """ Return list of bad TOAs (lists: [filename, channel, subint]) """
        if 'bad-toa' in self.config['ignore'].keys():
            return self.config['ignore']['bad-toa']
        return None

    def get_investigation_files(self):
        """ Makes a list from which the timer can choose which epochs they'd like to manually inspect"""
        ff_list = sorted(glob.glob('/nanograv/timing/releases/15y/toagen/data/*/*/*.ff'))
        match_epochs, match_toas = [], []
        # Note that you need the following check since this doesn't go through apply_ignore:
        if 'bad-epoch' in self.config['ignore'].keys() and self.config['ignore']['bad-epoch'] != None:
            for be in self.get_bad_epochs():
                if isinstance(be, list):
                    match_epochs.append([filenm for filenm in ff_list if be[0] in filenm])
                else: # bad-epoch entry is in the "old" style (just a string)
                    match_epochs.append([filenm for filenm in ff_list if be in filenm])
        if 'bad-toa' in self.config['ignore'].keys() and self.config['ignore']['bad-toa'] != None:
            for bt in self.get_bad_toas():
                match_toas.append([[filenm, bt[1], bt[2]] for filenm in ff_list if bt[0] in filenm])
        return sum(match_epochs,[]), sum(match_toas,[])
    
    def check_for_orphaned_recs(self, toas, nepochs_threshold=3):
        """Check for frontend/backend pairs that arise at or below threshold
        for number of epochs; also check that the set matches with those listed
        in the yaml.
        
        Parameters
        ==========
        toas: `pint.TOAs object`
        nepochs_threshold: int, optional
            Number of epochs at/below which a frontend/backend pair is orphaned.

        """
        febe_pairs = set(toas.get_flag_value('f')[0])
        log.info(f'Frontend/backend pairs present in this data set: {febe_pairs}')

        febe_to_cut = []
        for febe in febe_pairs:
            f_bool = np.array([f == febe for f in toas.get_flag_value('f')[0]])
            f_names = toas[f_bool].get_flag_value('name')[0]
            epochs = set(f_names)
            n_epochs = len(epochs)
            if n_epochs > nepochs_threshold:
                log.info(f'{febe} epochs: {n_epochs}')
            else:
                febe_to_cut.append(febe)

        if febe_to_cut and ('orphaned-rec' in self.config['ignore'].keys()):
            ftc = set(febe_to_cut)
            if not self.get_orphaned_rec(): orph = set()
            else: orph = set(self.get_orphaned_rec())
            # Do sets of receivers to cut and those listed in the yaml match?
            if not (ftc == orph):
                # Add/remove from orphaned-rec?
                if (ftc - orph):
                    log.warning(f"{nepochs_threshold} or fewer epochs, add to orphaned-rec: {', '.join(ftc-orph)}")
                elif (orph - ftc):
                    log.warning(f"Remove from orphaned-rec: {', '.join(orph-ftc)}")
            else:
                pass     
        elif febe_to_cut:  # ...but no orphaned-rec field in the ignore block.
            febe_cut_str = ', '.join(febe_to_cut)
            log.warning(f"Add orphaned-rec to the ignore block in {self.filename}.")
            log.warning(f"{nepochs_threshold} or fewer epochs, add to orphaned-rec: {febe_cut_str}")
            print(f"Add the following line to {self.filename}...")
            new_changelog_entry('CURATE',f"orphaned receivers ({nepochs_threshold} or fewer epochs): {febe_cut_str}")

        return None 

    def check_outlier(self):
        """Perform simple checks on yaml outlier block and prob-outlier field
        """
        REQUIRED_KEYS = ['method','n-burn','n-samples']
        try:
            EXISTING_KEYS = self.config['outlier'].keys()
            VALUED_KEYS = [k for k in EXISTING_KEYS if self.config['outlier'][k] is not None]

            missing_required = set(REQUIRED_KEYS)-set(EXISTING_KEYS)
            if len(missing_required):
                log.warning(f'Required outlier keys not present: {missing_required}')

            invalid = set(EXISTING_KEYS) - set(REQUIRED_KEYS)
            if len(invalid):
                log.warning(f'Invalid outlier keys present: {invalid}')

            valid_null = set(EXISTING_KEYS) - set(VALUED_KEYS) - invalid
            if len(valid_null):
                log.warning(f'Required outlier keys included, but NOT in use: {valid_null}')

            # Does outlier block exist and are basic parameters set? Compare to OUTLIER_SAMPLES.
            valid_valued = set(VALUED_KEYS) - invalid
            if len(valid_valued) == len(REQUIRED_KEYS):
                log.info(f'Outlier analysis ({self.get_outlier_method()}) will run with {self.get_outlier_samples()} ({self.get_outlier_burn()} burn-in).')

        except KeyError:
            log.warning('outlier block should be added to your config file.')
            # print an example?

        # Does prob-outlier exist and is it set? Compare to OUTLIER_THRESHOLD.
        try:
            if self.get_prob_outlier():
                log.info(f'TOAs with outlier probabilities higher than {self.get_prob_outlier()} will be cut.')
            else:
                log.warning('The prob-outlier field in your ignore block must be set for outlier cuts to be made properly.')
        except KeyError:
            log.warning("prob-outlier field should be added to your config file's ignore block.")

    def check_for_bad_epochs(self, toas, threshold=0.9, print_all=False):
        """Check the bad-toas entries for epochs where more than a given
        percentange of TOAs have been flagged. Make appropriate suggestions
        for the user to update the `bad-epoch` entries, and optionally
        supply the revised `bad-toa` entries.

        Parameters
        ----------
        toas: pint.TOA
            A PINT TOA object that contains a table of TOAs loaded

        threshold: float
            A threshold fraction used to determine whether to suggest adding
            a bad-epoch line to the config file. Should be in the range [0, 1].
            Default is 0.9.

        print_all: bool
            If True, print both the suggested bad-epoch lines AND the revised
            bad-toa lines, where the new bad-toa lines now have entries from
            the suggested bad-epochs removed. Default is False.
        """
        # get the list of bad-toas already in the config file
        # only continue if that list has entries
<<<<<<< HEAD
        if tc.get_bad_toas() is not None: # only proceed if field is populated
            provided_bad_toas = [t[:3] for t in self.get_bad_toas()] # ignores the 'reason' entry if present
        if isinstance(provided_bad_toas, list):
=======
        gotten_bad_toas = self.get_bad_toas()
        if isinstance(gotten_bad_toas, list):
            provided_bad_toas = [t[:3] for t in gotten_bad_toas] # ignores the 'reason' entry if present
>>>>>>> 0ec02574
            bad_toa_epochs = np.asarray(provided_bad_toas)[:, 0]
            # how many bad TOAs per epoch?
            unique, counts = np.unique(bad_toa_epochs, return_counts=True)
            bad_toa_epoch_counts = dict(zip(unique, counts))

            # how many raw TOAs per epoch?
            toa_epochs = toas.get_flag_value("name")[0]
            unique, counts = np.unique(toa_epochs, return_counts=True)
            toa_epoch_counts = dict(zip(unique, counts))

            # get the list of bad-epochs already in the config
            provided_bad_epochs = self.get_bad_epochs()
            if not isinstance(provided_bad_epochs, list):
                provided_bad_epochs = []

            # are there any epochs that have too many bad TOAs?
            new_bad_epochs = []
            for k in bad_toa_epoch_counts:
                # at this point, TOAs could have already been removed,
                # so check that the key exists first
                if k in toa_epoch_counts.keys():
                    n_toas = toa_epoch_counts[k]
                    n_bad = bad_toa_epoch_counts[k]
                    bad_frac = float(n_bad) / n_toas
                    # check that the bad fraction exceeds the threshold
                    # AND that the current epoch isn't already listed
                    if bad_frac >= threshold and k not in provided_bad_epochs:
                        new_bad_epochs.append(k)

            # only bother printing anything if there's a suggestion
            if len(new_bad_epochs) > 0:
                log.warn(
                    f"More than {threshold * 100}% of TOAs have been excised for some epochs"
                )
                log.info("Consider adding the following to `bad-epoch` in your config file:")
                for e in new_bad_epochs:
                    print(f"    - '{e}'")

            # if requested to update the bad-toa lines, figure out which
            # entries need to be removed
            if print_all:
                all_bad_epochs = np.concatenate((new_bad_epochs, provided_bad_epochs))
                bad_toas_to_del = []
                for e in all_bad_epochs:
                    _idx = np.where(bad_toa_epochs == e)[0]
                    bad_toas_to_del.extend(_idx)
                new_bad_toa_list = np.delete(np.asarray(provided_bad_toas), bad_toas_to_del, 0)
                log.info("The `bad-toa` list in your config file can be reduced to:")
                for t in new_bad_toa_list:
                    print(f"    - ['{t[0]}',{t[1]},{t[2]}]")

    def get_prob_outlier(self):
        if "prob-outlier" in self.config['ignore'].keys():
            return self.config['ignore']['prob-outlier']
        return None #return some default value instead?

    def get_noise_dir(self):
        """ Return base directory for noise results """
        if 'results-dir' in self.config['noise'].keys():
            return self.config['noise']['results-dir']
        return None

    def get_ignore_dmx(self):
        """ Return ignore-dmx toggle """
        if 'ignore-dmx' in self.config['dmx'].keys():
            return self.config['dmx']['ignore-dmx']
        return None

    def get_fratio(self):
        """ Return desired frequency ratio """
        if 'fratio' in self.config['dmx'].keys():
            return self.config['dmx']['fratio']
        return FREQUENCY_RATIO

    def get_sw_delay(self):
        """ Return desired max(solar wind delay) threshold """
        if 'max-sw-delay' in self.config['dmx'].keys():
            return self.config['dmx']['max-sw-delay']
        return MAX_SOLARWIND_DELAY

    def get_custom_dmx(self):
        """ Return MJD/binning params for handling DM events, etc. """
        if 'custom-dmx' in self.config['dmx'].keys():
            return self.config['dmx']['custom-dmx']
        return None

    def get_outlier_burn(self):
        """ Return outlier analysis burn-in samples """
        if 'n-burn' in self.config['outlier'].keys():
            return self.config['outlier']['n-burn']
        return None

    def get_outlier_samples(self):
        """ Return number of samples for outlier analysis """
        if 'n-samples' in self.config['outlier'].keys():
            return self.config['outlier']['n-samples']
        return None

    def get_outlier_method(self):
        """ Return outlier analysis method """
        if 'method' in self.config['outlier'].keys():
            return self.config['outlier']['method']
        return None

    def apply_ignore(self,toas,specify_keys=None,warn=False):
        """ Basic checks and return TOA excision info. """
        OPTIONAL_KEYS = ['mjd-start','mjd-end','snr-cut','bad-toa','bad-range','bad-epoch',
                        'orphaned-rec','prob-outlier']
        EXISTING_KEYS = self.config['ignore'].keys()
        VALUED_KEYS = [k for k in EXISTING_KEYS if self.config['ignore'][k] is not None]

        missing_valid = set(OPTIONAL_KEYS)-set(EXISTING_KEYS)
        if len(missing_valid) and not specify_keys:
            log.info(f'Valid TOA excision keys not present: {missing_valid}')

        invalid = set(EXISTING_KEYS) - set(OPTIONAL_KEYS)
        if len(invalid):
            log.warning(f'Invalid TOA excision keys present: {invalid}')

        valid_null = set(EXISTING_KEYS) - set(VALUED_KEYS) - invalid
        if len(valid_null) and not specify_keys:
            log.info(f'TOA excision keys included, but NOT in use: {valid_null}')

        valid_valued = set(VALUED_KEYS) - invalid
        if len(valid_valued):
            # Provide capability to add -cut flags based on specific ignore fields
            if specify_keys is not None:
                valid_valued = valid_valued & set(specify_keys)
                log.info(f'Specified TOA excision keys: {valid_valued}')
            else:
                log.info(f'Valid TOA excision keys in use: {valid_valued}')
                 
        # All info here about selecting various TOAs.
        # Select TOAs to cut, then use apply_cut_flag.
        if 'orphaned-rec' in valid_valued:
            fs = np.array([f['f'] for f in toas.orig_table['flags']])
            for o in self.get_orphaned_rec():
                orphinds = np.where(fs==o)[0]
                apply_cut_flag(toas,orphinds,'orphaned',warn=warn)
        if 'mjd-start' in valid_valued:
            mjds = np.array([m for m in toas.orig_table['mjd_float']])
            startinds = np.where(mjds < self.get_mjd_start())[0]
            apply_cut_flag(toas,startinds,'mjdstart',warn=warn)
        if 'mjd-end' in valid_valued:
            mjds = np.array([m for m in toas.orig_table['mjd_float']])
            endinds = np.where(mjds > self.get_mjd_end())[0]
            apply_cut_flag(toas,endinds,'mjdend',warn=warn)
        if 'snr-cut' in valid_valued:
            snrs = np.array([f['snr'] for f in toas.orig_table['flags']])
            snrinds = np.where(snrs < self.get_snr_cut())[0]
            apply_cut_flag(toas,snrinds,'snr',warn=warn)
            if self.get_snr_cut() > 8.0 and self.get_toa_type() == 'NB':
                log.warning('snr-cut should be set to 8; try excising TOAs using other methods.')
            if self.get_snr_cut() > 25.0 and self.get_toa_type() == 'WB':
                log.warning('snr-cut should be set to 25; try excising TOAs using other methods.')
        if 'prob-outlier' in valid_valued:
            omethod = self.get_outlier_method().lower()  # accepts Gibbs and HMC, e.g.
            SUPPORTED_METHODS = ['gibbs','hmc']
            if omethod in SUPPORTED_METHODS:
                oflag = f'pout_{omethod}'
            else:
                log.warning(f'Outlier analysis method not recognized: {omethod}')
                oflag = f'pout_{omethod}'  # so that run doesn't crash
            pouts =  np.zeros(len(toas.orig_table))
            for i,fs in enumerate(toas.orig_table['flags']):
                if oflag in fs:
                    pouts[i] = fs[oflag]
            poutinds = np.where(pouts > self.get_prob_outlier())[0]
            oprob_flag = f'outlier{int(self.get_prob_outlier()*100)}'
            apply_cut_flag(toas,poutinds,oprob_flag,warn=warn)
        if 'bad-epoch' in valid_valued:
            logwarnepoch = False
            names = np.array([f['name'] for f in toas.orig_table['flags']])
            cuts = np.array([f['cut'] if 'cut' in f else None for f in toas.orig_table['flags']])
            for be in self.get_bad_epochs():
                if isinstance(be, list): # either it's just a list, or a list with a reason
                    if len(be) == 1: # i.e. no reason given
                        logwarnepoch = True
                    be = be[0]
                elif isinstance(be, str): # still in old format
                    logwarnepoch = True

                epochinds = np.where([be in n for n in names])[0]
                # Check bad-epoch entry only matches one file
                name_matches = set(names[epochinds])
                if len(name_matches) > 1:  # Help with fixing epoch -> file disambiguation
                    log.warning(f"Check {be} (matches multiple files): {name_matches}")
                    # Automatically explore matching files to see if any are immediately redundant.
                    for nm in name_matches:
                        matchinds = np.where([nm in n for n in names])[0]
                        remaining = np.array([not cut for cut in cuts[matchinds]])
                        alreadycut = np.invert(remaining)
                        if np.all(alreadycut):
                            log.warning(f"All TOAs from {nm} already cut: {set(cuts[matchinds][alreadycut])}")
                elif len(name_matches) == 1:
                    # Check bad-epoch entry is not redundant
                    remaining = np.array([not cut for cut in cuts[epochinds]])
                    alreadycut = np.invert(remaining)
                    if np.all(alreadycut):
                        log.warning(f"All TOAs from {be} already cut: {set(cuts[epochinds][alreadycut])}")
                    apply_cut_flag(toas,epochinds,'badepoch',warn=warn)
                else:
                    log.warning(f"bad-epoch entry does not match any TOAs: {be}")

            if logwarnepoch:
                log.warning(f'One or more bad-epoch entries lack reasons for excision; please add them.')
        if 'bad-range' in valid_valued:
            mjds = np.array([m for m in toas.orig_table['mjd_float']])
            backends = np.array([f['be'] for f in toas.orig_table['flags']])
            for br in self.get_bad_ranges():
                if len(br) > 2:
                    rangeinds = np.where((mjds>br[0]) & (mjds<br[1]) & (backends==br[2]))[0]
                else:
                    rangeinds = np.where((mjds>br[0]) & (mjds<br[1]))[0]
                apply_cut_flag(toas,rangeinds,'badrange',warn=warn)
        if 'bad-toa' in valid_valued:
            logwarntoa = False
            names = np.array([f['name'] for f in toas.orig_table['flags']])
            subints = np.array([f['subint'] for f in toas.orig_table['flags']])
            if self.get_toa_type() == 'NB': chans = np.array([f['chan'] for f in toas.orig_table['flags']])
            btinds = []
            for bt in self.get_bad_toas():
                if len(bt) < 4: logwarntoa = True
                name,chan,subint = bt[:3]
                if self.get_toa_type() == 'NB':
                    bt_match = np.where((names==name) & (chans==chan) & (subints==subint))[0]
                else:
                    # don't match based on -chan flags, since WB TOAs don't have them
                    bt_match = np.where((names==name) & (subints==subint))[0]
                if len(bt_match): btinds.append(bt_match[0])
                else: log.warning(f"Listed bad TOA not matched: [{name}, {chan}, {subint}]")
            btinds = np.array(btinds)

            # Check for pre-existing cut flags:
            cuts = np.array([f['cut'] if 'cut' in f else None for f in toas.orig_table['flags']])
            remaining = np.array([not cut for cut in cuts[btinds]])
            alreadycut = np.invert(remaining)

            if np.any(alreadycut):
                log.info(f"{np.sum(alreadycut)} bad-toa entries already cut: {set(cuts[btinds][alreadycut])}")
                log.info(f"bad-toa list can be reduced to {np.sum(remaining)} entries...")
                for i in btinds[remaining]:
                    if self.get_toa_type() == 'NB': print(f"  - [{names[i]},{chans[i]},{subints[i]}]")
                    else: print(f"  - [{names[i]},None,{subints[i]}]")

            if logwarntoa:
                log.warning(f'One or more bad-toa entries lack reasons for excision; please add them.')

            apply_cut_flag(toas,np.array(btinds),'badtoa',warn=warn)

        return toas

def freqs_overlap(toa1,toa2):
    """Returns true if TOAs from different backends overlap
    
    See check_simultaneous in TimingConfiguration
    
    Parameters:
    ===========
    toa1 [pint.TOA.table]: PINT TOA.table element
    toa2 [pint.TOA.table]: PINT TOA.table element
    """
    try: bw1 = float(toa1['flags']['bw'])
    except: bw1 = 0.0
    try: bw2 = float(toa2['flags']['bw'])
    except: bw2 = 0.0
    if toa1['freq']+bw1/2.0 < toa2['freq']-bw2/2.0: return False
    if toa2['freq']+bw2/2.0 < toa1['freq']-bw1/2.0: return False
    return True<|MERGE_RESOLUTION|>--- conflicted
+++ resolved
@@ -419,15 +419,9 @@
         """
         # get the list of bad-toas already in the config file
         # only continue if that list has entries
-<<<<<<< HEAD
-        if tc.get_bad_toas() is not None: # only proceed if field is populated
-            provided_bad_toas = [t[:3] for t in self.get_bad_toas()] # ignores the 'reason' entry if present
-        if isinstance(provided_bad_toas, list):
-=======
         gotten_bad_toas = self.get_bad_toas()
         if isinstance(gotten_bad_toas, list):
             provided_bad_toas = [t[:3] for t in gotten_bad_toas] # ignores the 'reason' entry if present
->>>>>>> 0ec02574
             bad_toa_epochs = np.asarray(provided_bad_toas)[:, 0]
             # how many bad TOAs per epoch?
             unique, counts = np.unique(bad_toa_epochs, return_counts=True)
