--- conflicted
+++ resolved
@@ -429,90 +429,6 @@
             date = now.strftime('%Y-%m-%d')
             print(f'  - \'{date} {username} {tag}: {note}\'')
 
-<<<<<<< HEAD
-def display_excise_dropdowns(epoch_matches, toa_matches):
-    """Displays dropdown boxes from which the files/plot types of interest can be chosen during manual excision. This should be run after tc.get_investigation_files(); doing so will display two lists of dropdowns (separated by bad_toa and bad_epoch). The user then chooses whatever combinations of files/plot types they'd like to display, and runs a cell below the dropdowns containing the read_excise_dropdowns function.
-    
-    Parameters
-    ==========
-    epoch_matches: a list of *.ff files matching bad epochs in YAML
-    toa_matches: lists with *.ff files matching bad toas in YAML, bad subband #, bad subint #
-    
-    Returns (note: these are separate for now for clarity and freedom to use the subint/subband info in bad-toas)
-    =======
-    epoch_dropdowns: list of dropdown widgets containing short file names and file extension dropdowns for bad-epochs
-    pav_epoch_drop: list of dropdown widget objects indicating plot type to be chosen for bad-epochs
-    toa_dropdowns: list of dropdown widget objects containing short file names and extensions for bad-toas
-    pav_toa_drop: list of dropdown widget objects indicating plot type to be chosen for bad-toas
-    """
-    ext_list = ['None','.ff','.calib','.zap']
-    pav_list = ['None','YFp','GTpd']
-    short_epoch_names = [e.split('/')[-1].rpartition('.')[0] for e in epoch_matches]
-    short_toa_names = [t[0].split('/')[-1].rpartition('.')[0] for t in toa_matches]
-    epoch_dropdowns = [widgets.Dropdown(description=s, style={'description_width': 'initial'},
-                                  options=ext_list, layout={'width': 'max-content'}) for s in short_epoch_names]
-    toa_dropdowns = []
-    for s in range(len(short_toa_names)):
-        toa_dropdowns.append(widgets.Dropdown(description='%s [%i, %i]'%(short_toa_names[s], toa_matches[s][1], toa_matches[s]                                     [2]), style={'description_width': 'initial'}, options=ext_list, layout={'width': 'max-content'}))
-    pav_epoch_drop = [widgets.Dropdown(options=pav_list) for s in short_epoch_names]
-    pav_toa_drop = [widgets.Dropdown(options=pav_list) for s in short_toa_names]
-    epoch_output = widgets.HBox([widgets.VBox(children=epoch_dropdowns),widgets.VBox(children=pav_epoch_drop)])
-    toa_output = widgets.HBox([widgets.VBox(children=toa_dropdowns),widgets.VBox(children=pav_toa_drop)])
-    if len(epoch_matches) != 0:
-        print('Bad-epochs in YAML:')
-        display(epoch_output)
-    if len(toa_matches) != 0:
-        print('Bad-toas in YAML:')
-        display(toa_output)
-    return epoch_dropdowns, pav_epoch_drop, toa_dropdowns, pav_toa_drop
-
-def read_excise_dropdowns(select_list, pav_list, matches):
-    """Reads selections for files/plots chosen via dropdown.
-    
-    Parameters
-    ==========
-    select_list: list of dropdown widget objects indicating which (if any) file extension was selected for a given matching file
-    pav_list: list of dropdown widget objects indicating what type of plot was chosen
-    matches: list of full paths to all matching files
-    
-    Returns
-    =======
-    plot_list: lists of full paths to files of interest and plot types chosen
-    """
-    plot_list = []
-    for i in range(len(select_list)):
-        if (select_list[i].value != 'None') and (pav_list[i].value != 'None'):
-            if isinstance(matches[i],list): # toa entries
-                plot_list.append([matches[i][0].rpartition('/')[0] + '/' + select_list[i].description.split(' ')[0] + 
-                                  select_list[i].value, pav_list[i].value, matches[i][2], matches[i][2]])
-            else: # epoch entries
-                plot_list.append([matches[i].rpartition('/')[0] + '/' + select_list[i].description + 
-                                  select_list[i].value,pav_list[i].value])
-        elif (select_list[i].value == 'None') != (pav_list[i].value == 'None'):
-            print('%s: You must select both an extension and plot type!' %(select_list[i].description))
-    return plot_list
-
-def make_detective_plots(plot_list):
-    """Makes pypulse plots for selected combinations of file/plot type (pav -YFp or -GTpd style).
-    
-    Parameters
-    ==========
-    plot_list: lists of full paths to files of interest and plot types chosen
-    
-    Returns
-    =======
-    None; displays plots in notebook.
-    """
-    for l in plot_list:
-        ar = pypulse.Archive(l[0],prepare=True)
-        print('Npol: %i, Nchan: %i, Nsubint: %i, Nbin: %i'%(ar.getNpol(), ar.getNchan(), ar.getNsubint(), ar.getNbin()))
-        if l[1] == 'YFp':
-            ar.fscrunch()
-            ar.imshow()
-        elif l[1] == 'GTpd':
-            ar.tscrunch()
-            ar.imshow()
-=======
 def log_notebook_to_file(source, toa_type, base_dir="."):
     """Activate logging to an autogenerated file name.
 
@@ -569,5 +485,4 @@
     global _showwarning_orig
     if _showwarning_orig is None:
         _showwarning_orig = warnings.showwarning
-        warnings.showwarning = _showwarning
->>>>>>> 68cbb1cb
+        warnings.showwarning = _showwarning